// Copyright Amazon.com, Inc. or its affiliates. All Rights Reserved.
// SPDX-License-Identifier: Apache-2.0

// Package exec provides an interface to execute certain commands.
package exec

import (
	"bytes"
	"encoding/json"
	"fmt"
	"io/ioutil"
	"os"
	"os/exec"
	"path/filepath"
	"sort"
	"strings"
)

// DockerCommand represents docker commands that can be run.
type DockerCommand struct {
	runner
	// Override in unit tests.
	buf      *bytes.Buffer
	homePath string
}

// NewDockerCommand returns a DockerCommand.
func NewDockerCommand() DockerCommand {
	return DockerCommand{
		runner:   NewCmd(),
		homePath: userHomeDirectory(),
	}
}

// BuildArguments holds the arguments we can pass in as flags from the manifest.
type BuildArguments struct {
	URI        string            // Required. Location of ECR Repo. Used to generate image name in conjunction with tag.
	Tags       []string          // Optional. List of tags to apply to the image besides "latest".
	Dockerfile string            // Required. Dockerfile to pass to `docker build` via --file flag.
	Context    string            // Optional. Build context directory to pass to `docker build`.
	Target     string            // Optional. The target build stage to pass to `docker build`.
	CacheFrom  []string          // Optional. Images to consider as cache sources to pass to `docker build`
	Platform   string            // Optional. OS/Arch to pass to `docker build`.
	Args       map[string]string // Optional. Build args to pass via `--build-arg` flags. Equivalent to ARG directives in dockerfile.
}

type dockerConfig struct {
	CredsStore  string            `json:"credsStore,omitempty"`
	CredHelpers map[string]string `json:"credHelpers,omitempty"`
}

const (
	credStoreECRLogin = "ecr-login" // set on `credStore` attribute in docker configuration file
)

// Architectures that receive special handling.
const (
	ArmArch   = "arm"
	Arm64Arch = "arm64"
<<<<<<< HEAD
	Amd64Arch = "amd64"
=======
>>>>>>> 4a347b8f
)

// Build will run a `docker build` command for the given ecr repo URI and build arguments.
func (c DockerCommand) Build(in *BuildArguments) error {
	dfDir := in.Context
	if dfDir == "" { // Context wasn't specified use the Dockerfile's directory as context.
		dfDir = filepath.Dir(in.Dockerfile)
	}

	args := []string{"build"}

	// Add additional image tags to the docker build call.
	args = append(args, "-t", in.URI)
	for _, tag := range in.Tags {
		args = append(args, "-t", imageName(in.URI, tag))
	}

	// Add cache from options.
	for _, imageFrom := range in.CacheFrom {
		args = append(args, "--cache-from", imageFrom)
	}

	// Add target option.
	if in.Target != "" {
		args = append(args, "--target", in.Target)
	}

	// Add platform option.
	if in.Platform != "" {
		args = append(args, "--platform", in.Platform)
	}

	// Add the "args:" override section from manifest to the docker build call.

	// Collect the keys in a slice to sort for test stability.
	var keys []string
	for k := range in.Args {
		keys = append(keys, k)
	}
	sort.Strings(keys)
	for _, k := range keys {
		args = append(args, "--build-arg", fmt.Sprintf("%s=%s", k, in.Args[k]))
	}

	args = append(args, dfDir, "-f", in.Dockerfile)

	if err := c.Run("docker", args); err != nil {
		return fmt.Errorf("building image: %w", err)
	}

	return nil
}

// Login will run a `docker login` command against the Service repository URI with the input uri and auth data.
func (c DockerCommand) Login(uri, username, password string) error {
	err := c.Run("docker",
		[]string{"login", "-u", username, "--password-stdin", uri},
		Stdin(strings.NewReader(password)))

	if err != nil {
		return fmt.Errorf("authenticate to ECR: %w", err)
	}

	return nil
}

// Push pushes the images with the specified tags and ecr repository URI, and returns the image digest on success.
func (c DockerCommand) Push(uri string, tags ...string) (digest string, err error) {
	images := []string{uri}
	for _, tag := range tags {
		images = append(images, imageName(uri, tag))
	}

	for _, img := range images {
		if err := c.Run("docker", []string{"push", img}); err != nil {
			return "", fmt.Errorf("docker push %s: %w", img, err)
		}
	}
	buf := new(strings.Builder)
	if err := c.Run("docker", []string{"inspect", "--format", "'{{json (index .RepoDigests 0)}}'", uri}, Stdout(buf)); err != nil {
		return "", fmt.Errorf("inspect image digest for %s: %w", uri, err)
	}
	repoDigest := strings.Trim(strings.TrimSpace(buf.String()), `"'`) // remove new lines and quotes from output
	parts := strings.SplitAfter(repoDigest, "@")
	if len(parts) != 2 {
		return "", fmt.Errorf("parse the digest from the repo digest '%s'", repoDigest)
	}
	return parts[1], nil
}

// CheckDockerEngineRunning will run `docker info` command to check if the docker engine is running.
func (c DockerCommand) CheckDockerEngineRunning() error {
	if _, err := exec.LookPath("docker"); err != nil {
		return ErrDockerCommandNotFound
	}
	buf := &bytes.Buffer{}
	err := c.runner.Run("docker", []string{"info", "-f", "'{{json .}}'"}, Stdout(buf))
	if err != nil {
		return fmt.Errorf("get docker info: %w", err)
	}
	// Trim redundant prefix and suffix. For example: '{"ServerErrors":["Cannot connect...}'\n returns
	// {"ServerErrors":["Cannot connect...}
	out := strings.TrimSuffix(strings.TrimPrefix(strings.TrimSpace(buf.String()), "'"), "'")
	type dockerEngineNotRunningMsg struct {
		ServerErrors []string `json:"ServerErrors"`
	}
	var msg dockerEngineNotRunningMsg
	if err := json.Unmarshal([]byte(out), &msg); err != nil {
		return fmt.Errorf("unmarshal docker info message: %w", err)
	}
	if len(msg.ServerErrors) == 0 {
		return nil
	}
	return &ErrDockerDaemonNotResponsive{
		msg: strings.Join(msg.ServerErrors, "\n"),
	}
}

// GetPlatform will run the `docker version` command to get the OS/Arch.
<<<<<<< HEAD
func (c DockerCommand) GetPlatform() (operatingSystem, architecture string, err error) {
	var os string
	var arch string
	if _, err := exec.LookPath("docker"); err != nil {
		return "", "", ErrDockerCommandNotFound
	}
	osBuf := &bytes.Buffer{}
	err = c.runner.Run("docker", []string{"version", "-f", "'{{.Server.Os}}'"}, Stdout(osBuf))
	if err != nil {
		return "", "", fmt.Errorf("get docker os: %w", err)
	}
	if c.buf != nil {
		osBuf = c.buf
	}
	os = strings.TrimSuffix(strings.TrimPrefix(strings.TrimSpace(osBuf.String()), "'"), "'")

	archBuf := &bytes.Buffer{}
	err = c.runner.Run("docker", []string{"version", "-f", "'{{.Server.Arch}}'"}, Stdout(archBuf))
	if err != nil {
		return "", "", fmt.Errorf("get docker architecture: %w", err)
	}
	if c.buf != nil {
		archBuf = c.buf
	}
	arch = strings.TrimSuffix(strings.TrimPrefix(strings.TrimSpace(archBuf.String()), "'"), "'")

	return os, arch, nil
=======
func (c DockerCommand) GetPlatform() (os, arch string, err error) {
	if _, err := exec.LookPath("docker"); err != nil {
		return "", "", ErrDockerCommandNotFound
	}
	buf := &bytes.Buffer{}
	err = c.runner.Run("docker", []string{"version", "-f", "'{{json .Server}}'"}, Stdout(buf))
	if err != nil {
		return "", "", fmt.Errorf("run docker version: %w", err)
	}

	out := strings.TrimSuffix(strings.TrimPrefix(strings.TrimSpace(buf.String()), "'"), "'")
	type dockerServer struct {
		OS   string `json:"Os"`
		Arch string `json:"Arch"`
	}
	var platform dockerServer
	if err := json.Unmarshal([]byte(out), &platform); err != nil {
		return "", "", fmt.Errorf("unmarshal docker platform: %w", err)

	}
	return platform.OS, platform.Arch, nil
>>>>>>> 4a347b8f
}

func imageName(uri, tag string) string {
	if tag == "" {
		return uri // If no tag is specified build with latest.
	}
	return fmt.Sprintf("%s:%s", uri, tag)
}

// IsEcrCredentialHelperEnabled return true if ecr-login is enabled either globally or registry level
func (c DockerCommand) IsEcrCredentialHelperEnabled(uri string) bool {
	// Make sure the program is able to obtain the home directory
	splits := strings.Split(uri, "/")
	if c.homePath == "" || len(splits) == 0 {
		return false
	}

	// Look into the default locations
	pathsToTry := []string{filepath.Join(".docker", "config.json"), ".dockercfg"}
	for _, path := range pathsToTry {
		content, err := ioutil.ReadFile(filepath.Join(c.homePath, path))
		if err != nil {
			// if we can't read the file keep going
			continue
		}

		config, err := parseCredFromDockerConfig(content)
		if err != nil {
			continue
		}

		if config.CredsStore == credStoreECRLogin || config.CredHelpers[splits[0]] == credStoreECRLogin {
			return true
		}
	}

	return false
}

func parseCredFromDockerConfig(config []byte) (*dockerConfig, error) {
	/*
			Sample docker config file
		    {
		        "credsStore" : "ecr-login",
		        "credHelpers": {
		            "dummyaccountId.dkr.ecr.region.amazonaws.com": "ecr-login"
		        }
		    }
	*/
	cred := dockerConfig{}
	err := json.Unmarshal(config, &cred)
	if err != nil {
		return nil, err
	}

	return &cred, nil
}

func userHomeDirectory() string {
	home, err := os.UserHomeDir()
	if err != nil {
		return ""
	}

	return home
}<|MERGE_RESOLUTION|>--- conflicted
+++ resolved
@@ -57,10 +57,7 @@
 const (
 	ArmArch   = "arm"
 	Arm64Arch = "arm64"
-<<<<<<< HEAD
 	Amd64Arch = "amd64"
-=======
->>>>>>> 4a347b8f
 )
 
 // Build will run a `docker build` command for the given ecr repo URI and build arguments.
@@ -180,35 +177,6 @@
 }
 
 // GetPlatform will run the `docker version` command to get the OS/Arch.
-<<<<<<< HEAD
-func (c DockerCommand) GetPlatform() (operatingSystem, architecture string, err error) {
-	var os string
-	var arch string
-	if _, err := exec.LookPath("docker"); err != nil {
-		return "", "", ErrDockerCommandNotFound
-	}
-	osBuf := &bytes.Buffer{}
-	err = c.runner.Run("docker", []string{"version", "-f", "'{{.Server.Os}}'"}, Stdout(osBuf))
-	if err != nil {
-		return "", "", fmt.Errorf("get docker os: %w", err)
-	}
-	if c.buf != nil {
-		osBuf = c.buf
-	}
-	os = strings.TrimSuffix(strings.TrimPrefix(strings.TrimSpace(osBuf.String()), "'"), "'")
-
-	archBuf := &bytes.Buffer{}
-	err = c.runner.Run("docker", []string{"version", "-f", "'{{.Server.Arch}}'"}, Stdout(archBuf))
-	if err != nil {
-		return "", "", fmt.Errorf("get docker architecture: %w", err)
-	}
-	if c.buf != nil {
-		archBuf = c.buf
-	}
-	arch = strings.TrimSuffix(strings.TrimPrefix(strings.TrimSpace(archBuf.String()), "'"), "'")
-
-	return os, arch, nil
-=======
 func (c DockerCommand) GetPlatform() (os, arch string, err error) {
 	if _, err := exec.LookPath("docker"); err != nil {
 		return "", "", ErrDockerCommandNotFound
@@ -230,7 +198,6 @@
 
 	}
 	return platform.OS, platform.Arch, nil
->>>>>>> 4a347b8f
 }
 
 func imageName(uri, tag string) string {

--- conflicted
+++ resolved
@@ -470,17 +470,10 @@
 }
 
 // PlatformConfig represents operating system and architecture specifications.
-<<<<<<< HEAD
 //type PlatformConfig struct {
 //	OS   string `yaml:"os"`
 //	Arch string `yaml:"architecture"`
 //}
-=======
-type PlatformConfig struct {
-	OS   string `yaml:"os"`
-	Arch string `yaml:"architecture"`
-}
->>>>>>> 4a347b8f
 
 // UnmarshalYAML ensures that a NetworkConfig always defaults to public subnets.
 // If the user specified a placement that's not valid then throw an error.

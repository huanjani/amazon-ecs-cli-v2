// Copyright Amazon.com, Inc. or its affiliates. All Rights Reserved.
// SPDX-License-Identifier: Apache-2.0

package stack

import (
	"errors"
	"fmt"
	"hash/crc32"
	"strings"
	"time"

	"github.com/aws/aws-sdk-go/aws"
	"github.com/aws/copilot-cli/internal/pkg/manifest"
	"github.com/aws/copilot-cli/internal/pkg/template"
)

const (
	enabled  = "ENABLED"
	disabled = "DISABLED"
)

// Default values for EFS options
const (
	defaultRootDirectory   = "/"
	defaultIAM             = disabled
	defaultReadOnly        = true
	defaultWritePermission = false
)

// Default value for Sidecar port.
const (
	defaultSidecarPort = "80"
)

// Min and Max values for task ephemeral storage in GiB.
const (
	ephemeralMinValueGiB = 21
	ephemeralMaxValueGiB = 200
)

// Supported capacityproviders for Fargate services
const (
	capacityProviderFargateSpot = "FARGATE_SPOT"
	capacityProviderFargate     = "FARGATE"
)

var (
<<<<<<< HEAD
=======
	errEphemeralBadSize  = errors.New("ephemeral storage must be between 20 GiB and 200 GiB")
>>>>>>> 64f5ce60
	errInvalidSpotConfig = errors.New(`"count.spot" and "count.range" cannot be specified together`)
)

// convertSidecar converts the manifest sidecar configuration into a format parsable by the templates pkg.
func convertSidecar(s map[string]*manifest.SidecarConfig) ([]*template.SidecarOpts, error) {
	if s == nil {
		return nil, nil
	}
	var sidecars []*template.SidecarOpts
	for name, config := range s {
		port, protocol, err := parsePortMapping(config.Port)
		if err != nil {
			return nil, err
		}
		if err := validateSidecarMountPoints(config.MountPoints); err != nil {
			return nil, err
		}
		mp := convertSidecarMountPoints(config.MountPoints)

		sidecars = append(sidecars, &template.SidecarOpts{
			Name:         aws.String(name),
			Image:        config.Image,
			Essential:    config.Essential,
			Port:         port,
			Protocol:     protocol,
			CredsParam:   config.CredsParam,
			Secrets:      config.Secrets,
			Variables:    config.Variables,
			MountPoints:  mp,
			DockerLabels: config.DockerLabels,
		})
	}
	return sidecars, nil
}

// Valid sidecar portMapping example: 2000/udp, or 2000 (default to be tcp).
func parsePortMapping(s *string) (port *string, protocol *string, err error) {
	if s == nil {
		// default port for sidecar container to be 80.
		return aws.String(defaultSidecarPort), nil, nil
	}
	portProtocol := strings.Split(*s, "/")
	switch len(portProtocol) {
	case 1:
		return aws.String(portProtocol[0]), nil, nil
	case 2:
		return aws.String(portProtocol[0]), aws.String(portProtocol[1]), nil
	default:
		return nil, nil, fmt.Errorf("cannot parse port mapping from %s", *s)
	}
}

func convertAdvancedCount(a *manifest.AdvancedCount) (*template.AdvancedCount, error) {
	if a == nil {
		return nil, nil
	}

	if a.IsEmpty() {
		return nil, nil
	}

	autoscaling, err := convertAutoscaling(a)
	if err != nil {
		return nil, err
	}

	cps, err := convertCapacityProviders(a)
	if err != nil {
		return nil, err
	}

	return &template.AdvancedCount{
		Spot:        a.Spot,
		Autoscaling: autoscaling,
		Cps:         cps,
	}, nil
}

// convertCapacityProviders transforms the manifest fields into a format
// parsable by the templates pkg.
func convertCapacityProviders(a *manifest.AdvancedCount) ([]*template.CapacityProviderStrategy, error) {
	if a.IsEmpty() {
		return nil, nil
	}

	if a.Spot != nil && a.Range != nil {
		return nil, errInvalidSpotConfig
	}

	// return if autoscaling range specified without spot scaling
	if a.Range != nil && a.Range.Value != nil {
		return nil, nil
	}

	var cps []*template.CapacityProviderStrategy

	// if Spot specified as count, then weight on Spot CPS should be 1
	cps = append(cps, &template.CapacityProviderStrategy{
		Weight:           aws.Int(1),
		CapacityProvider: capacityProviderFargateSpot,
	})

	// Return if only spot is specifed as count
	if a.Range == nil {
		return cps, nil
	}

	// Scaling with spot
	rc := a.Range.RangeConfig
	if !rc.IsEmpty() {
		spotFrom := aws.IntValue(rc.SpotFrom)
		min := aws.IntValue(rc.Min)

		// If spotFrom value is not equal to the autoscaling min, then
		// the base value on the Fargate Capacity provider must be set
		// to one less than spotFrom
		if spotFrom > min {
			base := spotFrom - 1
			fgCapacity := &template.CapacityProviderStrategy{
				Base:             aws.Int(base),
				Weight:           aws.Int(0),
				CapacityProvider: capacityProviderFargate,
			}
			cps = append(cps, fgCapacity)
		}
	}

	return cps, nil
}

// convertAutoscaling converts the service's Auto Scaling configuration into a format parsable
// by the templates pkg.
func convertAutoscaling(a *manifest.AdvancedCount) (*template.AutoscalingOpts, error) {
	if a.IsEmpty() {
		return nil, nil
	}
	if a.Spot != nil {
		return nil, nil
	}

	min, max, err := a.Range.Parse()
	if err != nil {
		return nil, err
	}
	autoscalingOpts := template.AutoscalingOpts{
		MinCapacity: &min,
		MaxCapacity: &max,
	}
	if a.CPU != nil {
		autoscalingOpts.CPU = aws.Float64(float64(*a.CPU))
	}
	if a.Memory != nil {
		autoscalingOpts.Memory = aws.Float64(float64(*a.Memory))
	}
	if a.Requests != nil {
		autoscalingOpts.Requests = aws.Float64(float64(*a.Requests))
	}
	if a.ResponseTime != nil {
		responseTime := float64(*a.ResponseTime) / float64(time.Second)
		autoscalingOpts.ResponseTime = aws.Float64(responseTime)
	}
	return &autoscalingOpts, nil
}

// convertHTTPHealthCheck converts the ALB health check configuration into a format parsable by the templates pkg.
func convertHTTPHealthCheck(hc *manifest.HealthCheckArgsOrString) template.HTTPHealthCheckOpts {
	opts := template.HTTPHealthCheckOpts{
		HealthCheckPath:    manifest.DefaultHealthCheckPath,
		HealthyThreshold:   hc.HealthCheckArgs.HealthyThreshold,
		UnhealthyThreshold: hc.HealthCheckArgs.UnhealthyThreshold,
	}
	if hc.HealthCheckArgs.Path != nil {
		opts.HealthCheckPath = *hc.HealthCheckArgs.Path
	} else if hc.HealthCheckPath != nil {
		opts.HealthCheckPath = *hc.HealthCheckPath
	}
	if hc.HealthCheckArgs.SuccessCodes != nil {
		opts.SuccessCodes = *hc.HealthCheckArgs.SuccessCodes
	}
	if hc.HealthCheckArgs.Interval != nil {
		opts.Interval = aws.Int64(int64(hc.HealthCheckArgs.Interval.Seconds()))
	}
	if hc.HealthCheckArgs.Timeout != nil {
		opts.Timeout = aws.Int64(int64(hc.HealthCheckArgs.Timeout.Seconds()))
	}
	return opts
}

func convertExecuteCommand(e *manifest.ExecuteCommand) *template.ExecuteCommandOpts {
	if e.Config.IsEmpty() && !aws.BoolValue(e.Enable) {
		return nil
	}
	return &template.ExecuteCommandOpts{}
}

func convertLogging(lc *manifest.Logging) *template.LogConfigOpts {
	if lc == nil {
		return nil
	}
	return logConfigOpts(lc)
}

func logConfigOpts(lc *manifest.Logging) *template.LogConfigOpts {
	return &template.LogConfigOpts{
		Image:          lc.LogImage(),
		ConfigFile:     lc.ConfigFile,
		EnableMetadata: lc.GetEnableMetadata(),
		Destination:    lc.Destination,
		SecretOptions:  lc.SecretOptions,
	}
}

// convertStorageOpts converts a manifest Storage field into template data structures which can be used
// to execute CFN templates
func convertStorageOpts(wlName *string, in *manifest.Storage) (*template.StorageOpts, error) {
	if in == nil {
		return nil, nil
	}
	if err := validateStorageConfig(in); err != nil {
		return nil, err
	}
	mv, err := convertManagedFSInfo(wlName, in.Volumes)
	if err != nil {
		return nil, err
	}
	v, err := convertVolumes(in.Volumes)
	if err != nil {
		return nil, err
	}
	mp, err := convertMountPoints(in.Volumes)
	if err != nil {
		return nil, err
	}
	perms, err := convertEFSPermissions(in.Volumes)
	if err != nil {
		return nil, err
	}
	ephemeral, err := convertEphemeral(in.Ephemeral)
	if err != nil {
		return nil, err
	}
	return &template.StorageOpts{
		Ephemeral:         ephemeral,
		Volumes:           v,
		MountPoints:       mp,
		EFSPerms:          perms,
		ManagedVolumeInfo: mv,
	}, nil
}

func convertEphemeral(in *int) (*int, error) {
	if in == nil {
		return nil, nil
	}

	// Min value for extensible ephemeral storage is 21; if customer specifies 20, which is the default size,
	// we shouldn't let CF error out. Instead, we'll just omit it from the config.
	if aws.IntValue(in) == 20 {
		return nil, nil
	}

	if aws.IntValue(in) < ephemeralMinValueGiB || aws.IntValue(in) > ephemeralMaxValueGiB {
		return nil, errEphemeralBadSize
	}

	return in, nil
}

// convertSidecarMountPoints is used to convert from manifest to template objects.
func convertSidecarMountPoints(in []manifest.SidecarMountPoint) []*template.MountPoint {
	if len(in) == 0 {
		return nil
	}
	var output []*template.MountPoint
	for _, smp := range in {
		output = append(output, convertMountPoint(smp.SourceVolume, smp.ContainerPath, smp.ReadOnly))
	}
	return output
}

func convertMountPoint(sourceVolume, containerPath *string, readOnly *bool) *template.MountPoint {
	// readOnly defaults to true.
	oReadOnly := aws.Bool(defaultReadOnly)
	if readOnly != nil {
		oReadOnly = readOnly
	}
	return &template.MountPoint{
		ReadOnly:      oReadOnly,
		ContainerPath: containerPath,
		SourceVolume:  sourceVolume,
	}
}

func convertMountPoints(input map[string]manifest.Volume) ([]*template.MountPoint, error) {
	if len(input) == 0 {
		return nil, nil
	}
	var output []*template.MountPoint
	for name, volume := range input {
		output = append(output, convertMountPoint(aws.String(name), volume.ContainerPath, volume.ReadOnly))
	}
	return output, nil
}

func convertEFSPermissions(input map[string]manifest.Volume) ([]*template.EFSPermission, error) {
	var output []*template.EFSPermission
	for _, volume := range input {
		// If there's no EFS configuration, we don't need to generate any permissions.
		if volume.EmptyVolume() {
			continue
		}
		// If EFS is explicitly disabled, we don't need to generate permisisons.
		if volume.EFS.Disabled() {
			continue
		}
		// Managed FS permissions are rendered separately in the template.
		if volume.EFS.UseManagedFS() {
			continue
		}

		// Write defaults to false.
		write := defaultWritePermission
		if volume.ReadOnly != nil {
			write = !aws.BoolValue(volume.ReadOnly)
		}
		var accessPointID *string
		if volume.EFS.Advanced.AuthConfig != nil {
			accessPointID = volume.EFS.Advanced.AuthConfig.AccessPointID
		}
		output = append(output, &template.EFSPermission{
			Write:         write,
			AccessPointID: accessPointID,
			FilesystemID:  volume.EFS.Advanced.FileSystemID,
		})
	}
	return output, nil
}

func convertManagedFSInfo(wlName *string, input map[string]manifest.Volume) (*template.ManagedVolumeCreationInfo, error) {
	var output *template.ManagedVolumeCreationInfo
	for name, volume := range input {
		if volume.EmptyVolume() {
			continue
		}
		if !volume.EFS.UseManagedFS() {
			continue
		}

		if output != nil {
			return nil, fmt.Errorf("cannot specify more than one managed volume per service")
		}

		uid := volume.EFS.Advanced.UID
		gid := volume.EFS.Advanced.GID

		if uid == nil && gid == nil {
			crc := aws.Uint32(getRandomUIDGID(wlName))
			uid = crc
			gid = crc
		}
		output = &template.ManagedVolumeCreationInfo{
			Name:    aws.String(name),
			DirName: wlName,
			UID:     uid,
			GID:     gid,
		}
	}
	return output, nil
}

// getRandomUIDGID returns the 32-bit checksum of the service name for use as CreationInfo in the EFS Access Point.
// See https://stackoverflow.com/a/14210379/5890422 for discussion of the possibility of collisions in CRC32 with
// small numbers of hashes.
func getRandomUIDGID(name *string) uint32 {
	return crc32.ChecksumIEEE([]byte(aws.StringValue(name)))
}

func convertVolumes(input map[string]manifest.Volume) ([]*template.Volume, error) {
	var output []*template.Volume
	for name, volume := range input {
		// Volumes can contain either:
		//   a) an EFS configuration, which must be valid
		//   b) no EFS configuration, in which case the volume is created using task scratch storage in order to share
		//      data between containers.

		// If EFS is not configured, just add the name to create an empty volume and continue.
		if volume.EmptyVolume() {
			output = append(
				output,
				&template.Volume{
					Name: aws.String(name),
				},
			)
			continue
		}

		// If we're using managed EFS, continue.
		if volume.EFS.UseManagedFS() {
			continue
		}

		// Convert EFS configuration to template struct.
		output = append(
			output,
			&template.Volume{
				Name: aws.String(name),
				EFS:  convertEFSConfiguration(volume.EFS.Advanced),
			},
		)
	}
	return output, nil
}

func convertEFSConfiguration(in manifest.EFSVolumeConfiguration) *template.EFSVolumeConfiguration {
	// Set default values correctly.
	rootDir := in.RootDirectory
	if aws.StringValue(rootDir) == "" {
		rootDir = aws.String(defaultRootDirectory)
	}
	// Set default values for IAM and AccessPointID
	iam := aws.String(defaultIAM)
	if in.AuthConfig == nil {
		return &template.EFSVolumeConfiguration{
			Filesystem:    in.FileSystemID,
			RootDirectory: rootDir,
			IAM:           iam,
		}
	}
	// AuthConfig exists; check the properties.
	if aws.BoolValue(in.AuthConfig.IAM) {
		iam = aws.String(enabled)
	}

	return &template.EFSVolumeConfiguration{
		Filesystem:    in.FileSystemID,
		RootDirectory: rootDir,
		IAM:           iam,
		AccessPointID: in.AuthConfig.AccessPointID,
	}
}

func convertNetworkConfig(network manifest.NetworkConfig) *template.NetworkOpts {
	opts := &template.NetworkOpts{
		AssignPublicIP: template.EnablePublicIP,
		SubnetsType:    template.PublicSubnetsPlacement,
		SecurityGroups: network.VPC.SecurityGroups,
	}
	if aws.StringValue(network.VPC.Placement) != manifest.PublicSubnetPlacement {
		opts.AssignPublicIP = template.DisablePublicIP
		switch aws.StringValue(network.VPC.Placement) {
		case manifest.PrivateSubnetPlacement:
			opts.SubnetsType = template.PrivateSubnetsPlacement
		case manifest.IsolatedSubnetPlacement:
			opts.SubnetsType = template.IsolatedSubnetsPlacement
		}
	}
	return opts
}<|MERGE_RESOLUTION|>--- conflicted
+++ resolved
@@ -46,10 +46,7 @@
 )
 
 var (
-<<<<<<< HEAD
-=======
 	errEphemeralBadSize  = errors.New("ephemeral storage must be between 20 GiB and 200 GiB")
->>>>>>> 64f5ce60
 	errInvalidSpotConfig = errors.New(`"count.spot" and "count.range" cannot be specified together`)
 )
 

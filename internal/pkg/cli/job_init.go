// Copyright Amazon.com, Inc. or its affiliates. All Rights Reserved.
// SPDX-License-Identifier: Apache-2.0

package cli

import (
	"errors"
	"fmt"
	"runtime"

	"github.com/aws/copilot-cli/internal/pkg/aws/sessions"
	"github.com/aws/copilot-cli/internal/pkg/cli/group"
	"github.com/aws/copilot-cli/internal/pkg/config"
	"github.com/aws/copilot-cli/internal/pkg/deploy/cloudformation"
	"github.com/aws/copilot-cli/internal/pkg/exec"
	"github.com/aws/copilot-cli/internal/pkg/initialize"
	"github.com/aws/copilot-cli/internal/pkg/manifest"
	"github.com/aws/copilot-cli/internal/pkg/term/color"
	"github.com/aws/copilot-cli/internal/pkg/term/log"
	termprogress "github.com/aws/copilot-cli/internal/pkg/term/progress"
	"github.com/aws/copilot-cli/internal/pkg/term/prompt"
	"github.com/aws/copilot-cli/internal/pkg/term/selector"
	"github.com/aws/copilot-cli/internal/pkg/workspace"
	"github.com/spf13/afero"
	"github.com/spf13/cobra"
)

const (
	job = "job"
)

var (
	jobInitSchedulePrompt = "How would you like to " + color.Emphasize("schedule") + " this job?"
	jobInitScheduleHelp   = `How to determine this job's schedule. "Rate" lets you define the time between 
executions and is good for jobs which need to run frequently. "Fixed Schedule"
lets you use a predefined or custom cron schedule and is good for less-frequent 
jobs or those which require specific execution schedules.`

	fmtJobInitTypeHelp = "A %s is a task which is invoked on a set schedule, with optional retry logic."
)

var jobTypeHints = map[string]string{
	manifest.ScheduledJobType: "Scheduled event to State Machine to Fargate",
}

type initJobVars struct {
	initWkldVars

	timeout  string
	retries  int
	schedule string
}

type initJobOpts struct {
	initJobVars

	// Interfaces to interact with dependencies.
	fs           afero.Fs
	store        store
	init         jobInitializer
	prompt       prompter
	sel          initJobSelector
	dockerEngine dockerEngine

	// Outputs stored on successful actions.
	manifestPath string
	os           string
	arch         string

	// Init a Dockerfile parser using fs and input path
	initParser func(string) dockerfileParser
}

func newInitJobOpts(vars initJobVars) (*initJobOpts, error) {
	store, err := config.NewStore()
	if err != nil {
		return nil, fmt.Errorf("couldn't connect to config store: %w", err)
	}

	ws, err := workspace.New()
	if err != nil {
		return nil, fmt.Errorf("workspace cannot be created: %w", err)
	}

	p := sessions.NewProvider()
	sess, err := p.Default()
	fs := &afero.Afero{Fs: afero.NewOsFs()}
	if err != nil {
		return nil, err
	}

	jobInitter := &initialize.WorkloadInitializer{
		Store:    store,
		Ws:       ws,
		Prog:     termprogress.NewSpinner(log.DiagnosticWriter),
		Deployer: cloudformation.New(sess),
	}

	prompter := prompt.New()
	sel := selector.NewWorkspaceSelect(prompter, store, ws)

	return &initJobOpts{
		initJobVars: vars,

		fs:           fs,
		store:        store,
		init:         jobInitter,
		prompt:       prompter,
		sel:          sel,
		dockerEngine: exec.NewDockerCommand(),
		initParser: func(path string) dockerfileParser {
			return exec.NewDockerfile(fs, path)
		},
	}, nil
}

// Validate returns an error if the flag values passed by the user are invalid.
func (o *initJobOpts) Validate() error {
	if o.appName == "" {
		return errNoAppInWorkspace
	}
	if o.wkldType != "" {
		if err := validateJobType(o.wkldType); err != nil {
			return err
		}
	}
	if o.name != "" {
		if err := validateJobName(o.name); err != nil {
			return err
		}
	}
	if o.dockerfilePath != "" && o.image != "" {
		return fmt.Errorf("--%s and --%s cannot be specified together", dockerFileFlag, imageFlag)
	}
	if o.dockerfilePath != "" {
		if _, err := o.fs.Stat(o.dockerfilePath); err != nil {
			return err
		}
	}
	if o.schedule != "" {
		if err := validateSchedule(o.schedule); err != nil {
			return err
		}
	}
	if o.timeout != "" {
		if err := validateTimeout(o.timeout); err != nil {
			return err
		}
	}
	if o.retries < 0 {
		return errors.New("number of retries must be non-negative")
	}
	return nil
}

// Ask prompts for fields that are required but not passed in.
func (o *initJobOpts) Ask() error {
	if err := o.askJobType(); err != nil {
		return err
	}
	if err := o.askJobName(); err != nil {
		return err
	}
	dfSelected, err := o.askDockerfile()
	if err != nil {
		return err
	}
	if !dfSelected {
		if err := o.askImage(); err != nil {
			return err
		}
	}
	if err := o.askSchedule(); err != nil {
		return err
	}
	return nil
}

// Execute writes the job's manifest file, creates an ECR repo, and stores the name in SSM.
func (o *initJobOpts) Execute() error {
	// Check for a valid healthcheck and add it to the opts.
	var hc *manifest.ContainerHealthCheck
	var err error
	if o.dockerfilePath != "" {
		hc, err = parseHealthCheck(o.initParser(o.dockerfilePath))
		if err != nil {
			log.Warningf("Cannot parse the HEALTHCHECK instruction from the Dockerfile: %v\n", err)
		}
	}

<<<<<<< HEAD
	o.os, o.arch, err = o.dockerPlatform()
=======
	o.os, o.arch, err = dockerPlatform(o.dockerEngine, o.image)
>>>>>>> 4a347b8f
	if err != nil {
		return err
	}

	manifestPath, err := o.init.Job(&initialize.JobProps{
		WorkloadProps: initialize.WorkloadProps{
			App:            o.appName,
			Name:           o.name,
			Type:           o.wkldType,
			DockerfilePath: o.dockerfilePath,
			Image:          o.image,
<<<<<<< HEAD
			Platform:       stringifyPlatform(o.os, o.arch),
=======
			Platform: &manifest.PlatformConfig{
				OS:   o.os,
				Arch: o.arch,
			},
>>>>>>> 4a347b8f
		},

		Schedule:    o.schedule,
		HealthCheck: hc,
		Timeout:     o.timeout,
		Retries:     o.retries,
	})
	if err != nil {
		return err
	}
	o.manifestPath = manifestPath
	return nil
}

// RecommendedActions returns follow-up actions the user can take after successfully executing the command.
func (o *initJobOpts) RecommendedActions() []string {
	return []string{
		fmt.Sprintf("Update your manifest %s to change the defaults.", color.HighlightResource(o.manifestPath)),
		fmt.Sprintf("Run %s to deploy your job to a %s environment.",
			color.HighlightCode(fmt.Sprintf("copilot job deploy --name %s --env %s", o.name, defaultEnvironmentName)),
			defaultEnvironmentName),
	}
}

func (o *initJobOpts) askJobType() error {
	if o.wkldType != "" {
		return nil
	}
	// short circuit since there's only one valid job type.
	o.wkldType = manifest.ScheduledJobType
	return nil
}

func (o *initJobOpts) askJobName() error {
	if o.name != "" {
		return nil
	}

	name, err := o.prompt.Get(
		fmt.Sprintf(fmtWkldInitNamePrompt, color.Emphasize("name"), color.HighlightUserInput(o.wkldType)),
		fmt.Sprintf(fmtWkldInitNameHelpPrompt, job, o.appName),
		func(val interface{}) error {
			return validateSvcName(val, o.wkldType)
		},
		prompt.WithFinalMessage("Job name:"),
	)
	if err != nil {
		return fmt.Errorf("get job name: %w", err)
	}
	o.name = name
	return nil
}

func (o *initJobOpts) askImage() error {
	if o.image != "" {
		return nil
	}
	image, err := o.prompt.Get(wkldInitImagePrompt, wkldInitImagePromptHelp, nil,
		prompt.WithFinalMessage("Image:"))
	if err != nil {
		return fmt.Errorf("get image location: %w", err)
	}
	o.image = image
	return nil
}

// isDfSelected indicates if any Dockerfile is in use.
func (o *initJobOpts) askDockerfile() (isDfSelected bool, err error) {
	if o.dockerfilePath != "" || o.image != "" {
		return true, nil
	}
	if err = o.dockerEngine.CheckDockerEngineRunning(); err != nil {
		var errDaemon *exec.ErrDockerDaemonNotResponsive
		switch {
		case errors.Is(err, exec.ErrDockerCommandNotFound):
			log.Info("Docker command is not found; Copilot won't build from a Dockerfile.\n")
			return false, nil
		case errors.As(err, &errDaemon):
			log.Info("Docker daemon is not responsive; Copilot won't build from a Dockerfile.\n")
			return false, nil
		default:
			return false, fmt.Errorf("check if docker engine is running: %w", err)
		}
	}
	df, err := o.sel.Dockerfile(
		fmt.Sprintf(fmtWkldInitDockerfilePrompt, color.HighlightUserInput(o.name)),
		fmt.Sprintf(fmtWkldInitDockerfilePathPrompt, color.HighlightUserInput(o.name)),
		wkldInitDockerfileHelpPrompt,
		wkldInitDockerfilePathHelpPrompt,
		func(v interface{}) error {
			return validatePath(afero.NewOsFs(), v)
		},
	)
	if err != nil {
		return false, fmt.Errorf("select Dockerfile: %w", err)
	}
	if df == selector.DockerfilePromptUseImage {
		return false, nil
	}
	o.dockerfilePath = df
	return true, nil
}

func (o *initJobOpts) askSchedule() error {
	if o.schedule != "" {
		return nil
	}
	schedule, err := o.sel.Schedule(
		jobInitSchedulePrompt,
		jobInitScheduleHelp,
		validateSchedule,
		validateRate,
	)
	if err != nil {
		return fmt.Errorf("get schedule: %w", err)
	}

	o.schedule = schedule
	return nil
}

func jobTypePromptOpts() []prompt.Option {
	var options []prompt.Option
	for _, jobType := range manifest.JobTypes {
		options = append(options, prompt.Option{
			Value: jobType,
			Hint:  jobTypeHints[jobType],
		})
	}
	return options
}

func (o initJobOpts) dockerPlatform() (os, arch string, err error) {
	os, arch = runtime.GOOS, runtime.GOARCH
	if o.image == "" {
		os, arch, err = o.dockerEngine.GetPlatform()
		if err != nil {
			return "", "", fmt.Errorf("get os/arch from docker: %w", err)
		}
	}
	// Log a message informing ARM arch users of platform for build.
	if arch == "arm" || arch == "arm64" {
		log.Infof("Architecture type %s is currently unsupported. Image will be built for amd64 architecture.", arch)
		arch = "amd64"
		return os, arch, nil
	}

	return os, arch, nil
}

// buildJobInitCmd builds the command for creating a new job.
func buildJobInitCmd() *cobra.Command {
	vars := initJobVars{}
	cmd := &cobra.Command{
		Use:   "init",
		Short: "Creates a new scheduled job in an application.",
		Example: `
  Create a "reaper" scheduled task to run once per day.
  /code $ copilot job init --name reaper --dockerfile ./frontend/Dockerfile --schedule "every 2 hours"

  Create a "report-generator" scheduled task with retries.
  /code $ copilot job init --name report-generator --schedule "@monthly" --retries 3 --timeout 900s`,
		RunE: runCmdE(func(cmd *cobra.Command, args []string) error {
			opts, err := newInitJobOpts(vars)
			if err != nil {
				return err
			}
			if err := opts.Validate(); err != nil { // validate flags
				return err
			}
			if err := opts.Ask(); err != nil {
				return err
			}
			if err := opts.Execute(); err != nil {
				return err
			}
			log.Infoln("Recommended follow-up actions:")
			for _, followup := range opts.RecommendedActions() {
				log.Infof("- %s\n", followup)
			}
			return nil
		}),
	}
	cmd.Flags().StringVarP(&vars.appName, appFlag, appFlagShort, tryReadingAppName(), appFlagDescription)
	cmd.Flags().StringVarP(&vars.name, nameFlag, nameFlagShort, "", jobFlagDescription)
	cmd.Flags().StringVarP(&vars.wkldType, jobTypeFlag, typeFlagShort, "", jobTypeFlagDescription)
	cmd.Flags().StringVarP(&vars.dockerfilePath, dockerFileFlag, dockerFileFlagShort, "", dockerFileFlagDescription)
	cmd.Flags().StringVarP(&vars.schedule, scheduleFlag, scheduleFlagShort, "", scheduleFlagDescription)
	cmd.Flags().StringVar(&vars.timeout, timeoutFlag, "", timeoutFlagDescription)
	cmd.Flags().IntVar(&vars.retries, retriesFlag, 0, retriesFlagDescription)
	cmd.Flags().StringVarP(&vars.image, imageFlag, imageFlagShort, "", imageFlagDescription)

	cmd.Annotations = map[string]string{
		"group": group.Develop,
	}

	return cmd
}<|MERGE_RESOLUTION|>--- conflicted
+++ resolved
@@ -188,11 +188,7 @@
 		}
 	}
 
-<<<<<<< HEAD
-	o.os, o.arch, err = o.dockerPlatform()
-=======
 	o.os, o.arch, err = dockerPlatform(o.dockerEngine, o.image)
->>>>>>> 4a347b8f
 	if err != nil {
 		return err
 	}
@@ -204,14 +200,7 @@
 			Type:           o.wkldType,
 			DockerfilePath: o.dockerfilePath,
 			Image:          o.image,
-<<<<<<< HEAD
 			Platform:       stringifyPlatform(o.os, o.arch),
-=======
-			Platform: &manifest.PlatformConfig{
-				OS:   o.os,
-				Arch: o.arch,
-			},
->>>>>>> 4a347b8f
 		},
 
 		Schedule:    o.schedule,

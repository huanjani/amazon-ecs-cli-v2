--- conflicted
+++ resolved
@@ -446,11 +446,7 @@
 				},
 				fs:           &afero.Afero{Fs: afero.NewMemMapFs()},
 				sel:          mockSel,
-<<<<<<< HEAD
-				dockerEngine: mockValidator,
-=======
 				dockerEngine: mockDockerEngine,
->>>>>>> 4a347b8f
 				prompt:       mockPrompt,
 			}
 
@@ -526,10 +522,7 @@
 						Name:           "mailer",
 						Type:           "Scheduled Job",
 						DockerfilePath: "./Dockerfile",
-						Platform: &manifest.PlatformConfig{
-							OS:   "linux",
-							Arch: "amd64",
-						},
+						Platform:       "linux/amd64",
 					},
 					Schedule: "@hourly",
 					HealthCheck: &manifest.ContainerHealthCheck{

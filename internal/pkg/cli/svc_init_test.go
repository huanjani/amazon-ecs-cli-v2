// Copyright Amazon.com, Inc. or its affiliates. All Rights Reserved.
// SPDX-License-Identifier: Apache-2.0

package cli

import (
	"errors"
	"fmt"
	"runtime"
	"testing"

	"github.com/aws/copilot-cli/internal/pkg/term/prompt"

	"github.com/aws/copilot-cli/internal/pkg/cli/mocks"
	"github.com/aws/copilot-cli/internal/pkg/exec"
	"github.com/aws/copilot-cli/internal/pkg/initialize"
	"github.com/aws/copilot-cli/internal/pkg/manifest"
	"github.com/golang/mock/gomock"
	"github.com/spf13/afero"
	"github.com/stretchr/testify/require"
)

func TestSvcInitOpts_Validate(t *testing.T) {
	testCases := map[string]struct {
		inSvcType        string
		inSvcName        string
		inDockerfilePath string
		inImage          string
		inAppName        string
		inSvcPort        uint16

		mockFileSystem func(mockFS afero.Fs)
		wantedErr      error
	}{
		"invalid service type": {
			inAppName: "phonetool",
			inSvcType: "TestSvcType",
			wantedErr: errors.New(`invalid service type TestSvcType: must be one of "Request-Driven Web Service", "Load Balanced Web Service", "Backend Service"`),
		},
		"invalid service name": {
			inAppName: "phonetool",
			inSvcName: "1234",
			wantedErr: fmt.Errorf("service name 1234 is invalid: %s", errValueBadFormat),
		},
		"fail if both image and dockerfile are set": {
			inAppName:        "phonetool",
			inDockerfilePath: "mockDockerfile",
			inImage:          "mockImage",
			wantedErr:        fmt.Errorf("--dockerfile and --image cannot be specified together"),
		},
		"fail if image not supported by App Runner": {
			inAppName: "phonetool",
			inImage:   "amazon/amazon-ecs-sample",
			inSvcType: manifest.RequestDrivenWebServiceType,
			wantedErr: fmt.Errorf("image amazon/amazon-ecs-sample is not supported by App Runner: value must be an ECR or ECR Public image URI"),
		},
		"invalid dockerfile directory path": {
			inAppName:        "phonetool",
			inDockerfilePath: "./hello/Dockerfile",
			wantedErr:        errors.New("open hello/Dockerfile: file does not exist"),
		},
		"invalid app name": {
			inAppName: "",
			wantedErr: errNoAppInWorkspace,
		},
		"valid flags": {
			inSvcName:        "frontend",
			inSvcType:        "Load Balanced Web Service",
			inDockerfilePath: "./hello/Dockerfile",
			inAppName:        "phonetool",

			mockFileSystem: func(mockFS afero.Fs) {
				mockFS.MkdirAll("hello", 0755)
				afero.WriteFile(mockFS, "hello/Dockerfile", []byte("FROM nginx"), 0644)
			},
			wantedErr: nil,
		},
	}

	for name, tc := range testCases {
		t.Run(name, func(t *testing.T) {
			opts := initSvcOpts{
				initSvcVars: initSvcVars{
					initWkldVars: initWkldVars{
						wkldType:       tc.inSvcType,
						name:           tc.inSvcName,
						dockerfilePath: tc.inDockerfilePath,
						image:          tc.inImage,
						appName:        tc.inAppName,
					},
					port: tc.inSvcPort,
				},
				fs: &afero.Afero{Fs: afero.NewMemMapFs()},
			}
			if tc.mockFileSystem != nil {
				tc.mockFileSystem(opts.fs)
			}

			// WHEN
			err := opts.Validate()

			// THEN
			if tc.wantedErr != nil {
				require.EqualError(t, err, tc.wantedErr.Error())
			} else {
				require.NoError(t, err)
			}
		})
	}
}

func TestSvcInitOpts_Ask(t *testing.T) {
	const (
		wantedSvcType        = manifest.LoadBalancedWebServiceType
		wantedSvcName        = "frontend"
		wantedDockerfilePath = "frontend/Dockerfile"
		wantedSvcPort        = 80
		wantedImage          = "mockImage"
	)
	testCases := map[string]struct {
		inSvcType        string
		inSvcName        string
		inDockerfilePath string
		inImage          string
		inSvcPort        uint16

		mockPrompt       func(m *mocks.Mockprompter)
		mockSel          func(m *mocks.MockdockerfileSelector)
		mockDockerfile   func(m *mocks.MockdockerfileParser)
		mockDockerEngine func(m *mocks.MockdockerEngine)

		wantedErr error
	}{
		"prompt for service type": {
			inSvcType:        "",
			inSvcName:        wantedSvcName,
			inSvcPort:        wantedSvcPort,
			inDockerfilePath: wantedDockerfilePath,

			mockPrompt: func(m *mocks.Mockprompter) {
				m.EXPECT().SelectOption(gomock.Eq(fmt.Sprintf(fmtSvcInitSvcTypePrompt, "service type")), gomock.Any(), gomock.Eq([]prompt.Option{
					{
						Value: manifest.RequestDrivenWebServiceType,
						Hint:  "App Runner",
					},
					{
						Value: manifest.LoadBalancedWebServiceType,
						Hint:  "Internet to ECS on Fargate",
					},
					{
						Value: manifest.BackendServiceType,
						Hint:  "ECS on Fargate",
					},
				}), gomock.Any()).
					Return(wantedSvcType, nil)
			},
			mockDockerfile:   func(m *mocks.MockdockerfileParser) {},
			mockSel:          func(m *mocks.MockdockerfileSelector) {},
			mockDockerEngine: func(m *mocks.MockdockerEngine) {},
			wantedErr:        nil,
		},
		"return an error if fail to get service type": {
			inSvcType:        "",
			inSvcName:        wantedSvcName,
			inSvcPort:        wantedSvcPort,
			inDockerfilePath: wantedDockerfilePath,

			mockPrompt: func(m *mocks.Mockprompter) {
				m.EXPECT().SelectOption(gomock.Any(), gomock.Any(), gomock.Any(), gomock.Any()).
					Return("", errors.New("some error"))
			},
			mockDockerfile:   func(m *mocks.MockdockerfileParser) {},
			mockSel:          func(m *mocks.MockdockerfileSelector) {},
			mockDockerEngine: func(m *mocks.MockdockerEngine) {},
			wantedErr:        fmt.Errorf("select service type: some error"),
		},
		"prompt for service name": {
			inSvcType:        wantedSvcType,
			inSvcName:        "",
			inSvcPort:        wantedSvcPort,
			inDockerfilePath: wantedDockerfilePath,

			mockPrompt: func(m *mocks.Mockprompter) {
				m.EXPECT().Get(gomock.Eq(fmt.Sprintf("What do you want to name this %s?", wantedSvcType)), gomock.Any(), gomock.Any(), gomock.Any()).
					Return(wantedSvcName, nil)
			},
			mockDockerfile: func(m *mocks.MockdockerfileParser) {
			},
			mockSel:          func(m *mocks.MockdockerfileSelector) {},
			mockDockerEngine: func(m *mocks.MockdockerEngine) {},
			wantedErr:        nil,
		},
		"returns an error if fail to get service name": {
			inSvcType:        wantedSvcType,
			inSvcName:        "",
			inSvcPort:        wantedSvcPort,
			inDockerfilePath: wantedDockerfilePath,

			mockPrompt: func(m *mocks.Mockprompter) {
				m.EXPECT().Get(gomock.Any(), gomock.Any(), gomock.Any(), gomock.Any()).
					Return("", errors.New("some error"))
			},
			mockDockerfile:   func(m *mocks.MockdockerfileParser) {},
			mockSel:          func(m *mocks.MockdockerfileSelector) {},
			mockDockerEngine: func(m *mocks.MockdockerEngine) {},
			wantedErr:        fmt.Errorf("get service name: some error"),
		},
		"skip selecting Dockerfile if image flag is set": {
			inSvcType:        wantedSvcType,
			inSvcName:        wantedSvcName,
			inSvcPort:        wantedSvcPort,
			inImage:          "mockImage",
			inDockerfilePath: "",

			mockPrompt:       func(m *mocks.Mockprompter) {},
			mockSel:          func(m *mocks.MockdockerfileSelector) {},
			mockDockerfile:   func(m *mocks.MockdockerfileParser) {},
			mockDockerEngine: func(m *mocks.MockdockerEngine) {},
			wantedErr:        nil,
		},
		"return error if failed to check if docker engine is running": {
			inSvcType: wantedSvcType,
			inSvcName: wantedSvcName,
			inSvcPort: wantedSvcPort,

			mockPrompt:     func(m *mocks.Mockprompter) {},
			mockSel:        func(m *mocks.MockdockerfileSelector) {},
			mockDockerfile: func(m *mocks.MockdockerfileParser) {},
			mockDockerEngine: func(m *mocks.MockdockerEngine) {
				m.EXPECT().CheckDockerEngineRunning().Return(errors.New("some error"))
			},
			wantedErr: fmt.Errorf("check if docker engine is running: some error"),
		},
		"skip selecting Dockerfile if docker command is not found": {
			inSvcType: wantedSvcType,
			inSvcName: wantedSvcName,
			inSvcPort: wantedSvcPort,

			mockPrompt: func(m *mocks.Mockprompter) {
				m.EXPECT().Get(wkldInitImagePrompt, wkldInitImagePromptHelp, nil, gomock.Any()).
					Return("mockImage", nil)
			},
			mockSel:        func(m *mocks.MockdockerfileSelector) {},
			mockDockerfile: func(m *mocks.MockdockerfileParser) {},
			mockDockerEngine: func(m *mocks.MockdockerEngine) {
				m.EXPECT().CheckDockerEngineRunning().Return(exec.ErrDockerCommandNotFound)
			},
			wantedErr: nil,
		},
		"skip selecting Dockerfile if docker engine is not responsive": {
			inSvcType: wantedSvcType,
			inSvcName: wantedSvcName,
			inSvcPort: wantedSvcPort,

			mockPrompt: func(m *mocks.Mockprompter) {
				m.EXPECT().Get(wkldInitImagePrompt, wkldInitImagePromptHelp, nil, gomock.Any()).
					Return("mockImage", nil)
			},
			mockSel:        func(m *mocks.MockdockerfileSelector) {},
			mockDockerfile: func(m *mocks.MockdockerfileParser) {},
			mockDockerEngine: func(m *mocks.MockdockerEngine) {
				m.EXPECT().CheckDockerEngineRunning().Return(&exec.ErrDockerDaemonNotResponsive{})
			},
			wantedErr: nil,
		},
		"returns an error if fail to get image location": {
			inSvcType:        wantedSvcType,
			inSvcName:        wantedSvcName,
			inSvcPort:        wantedSvcPort,
			inDockerfilePath: "",

			mockPrompt: func(m *mocks.Mockprompter) {
				m.EXPECT().Get(wkldInitImagePrompt, wkldInitImagePromptHelp, nil, gomock.Any()).
					Return("", mockError)
			},
			mockSel: func(m *mocks.MockdockerfileSelector) {
				m.EXPECT().Dockerfile(
					gomock.Eq(fmt.Sprintf(fmtWkldInitDockerfilePrompt, wantedSvcName)),
					gomock.Eq(fmt.Sprintf(fmtWkldInitDockerfilePathPrompt, wantedSvcName)),
					gomock.Eq(wkldInitDockerfileHelpPrompt),
					gomock.Eq(wkldInitDockerfilePathHelpPrompt),
					gomock.Any(),
				).Return("Use an existing image instead", nil)
			},
			mockDockerfile: func(m *mocks.MockdockerfileParser) {},
			mockDockerEngine: func(m *mocks.MockdockerEngine) {
				m.EXPECT().CheckDockerEngineRunning().Return(nil)
			},
			wantedErr: fmt.Errorf("get image location: mock error"),
		},
		"using existing image": {
			inSvcType:        wantedSvcType,
			inSvcName:        wantedSvcName,
			inDockerfilePath: "",

			mockPrompt: func(m *mocks.Mockprompter) {
				m.EXPECT().Get(wkldInitImagePrompt, wkldInitImagePromptHelp, nil, gomock.Any()).
					Return("mockImage", nil)
				m.EXPECT().Get(gomock.Eq(fmt.Sprintf(svcInitSvcPortPrompt, "port")), gomock.Any(), gomock.Any(), gomock.Any()).
					Return(defaultSvcPortString, nil)
			},
			mockSel: func(m *mocks.MockdockerfileSelector) {
				m.EXPECT().Dockerfile(
					gomock.Eq(fmt.Sprintf(fmtWkldInitDockerfilePrompt, wantedSvcName)),
					gomock.Eq(fmt.Sprintf(fmtWkldInitDockerfilePathPrompt, wantedSvcName)),
					gomock.Eq(wkldInitDockerfileHelpPrompt),
					gomock.Eq(wkldInitDockerfilePathHelpPrompt),
					gomock.Any(),
				).Return("Use an existing image instead", nil)
			},
			mockDockerfile: func(m *mocks.MockdockerfileParser) {},
			mockDockerEngine: func(m *mocks.MockdockerEngine) {
				m.EXPECT().CheckDockerEngineRunning().Return(nil)
			},
		},
		"select Dockerfile": {
			inSvcType:        wantedSvcType,
			inSvcName:        wantedSvcName,
			inSvcPort:        wantedSvcPort,
			inDockerfilePath: "",

			mockPrompt: func(m *mocks.Mockprompter) {},
			mockSel: func(m *mocks.MockdockerfileSelector) {
				m.EXPECT().Dockerfile(
					gomock.Eq(fmt.Sprintf(fmtWkldInitDockerfilePrompt, wantedSvcName)),
					gomock.Eq(fmt.Sprintf(fmtWkldInitDockerfilePathPrompt, wantedSvcName)),
					gomock.Eq(wkldInitDockerfileHelpPrompt),
					gomock.Eq(wkldInitDockerfilePathHelpPrompt),
					gomock.Any(),
				).Return("frontend/Dockerfile", nil)
			},
			mockDockerfile: func(m *mocks.MockdockerfileParser) {},
			mockDockerEngine: func(m *mocks.MockdockerEngine) {
				m.EXPECT().CheckDockerEngineRunning().Return(nil)
			},
			wantedErr: nil,
		},
		"returns an error if fail to get Dockerfile": {
			inSvcType:        wantedSvcType,
			inSvcName:        wantedSvcName,
			inSvcPort:        wantedSvcPort,
			inDockerfilePath: "",

			mockSel: func(m *mocks.MockdockerfileSelector) {
				m.EXPECT().Dockerfile(
					gomock.Any(), gomock.Any(), gomock.Any(), gomock.Any(), gomock.Any(),
				).Return("", errors.New("some error"))
			},
			mockPrompt:     func(m *mocks.Mockprompter) {},
			mockDockerfile: func(m *mocks.MockdockerfileParser) {},
			mockDockerEngine: func(m *mocks.MockdockerEngine) {
				m.EXPECT().CheckDockerEngineRunning().Return(nil)
			},
			wantedErr: fmt.Errorf("select Dockerfile: some error"),
		},
		"skip asking for port for backend service": {
			inSvcType:        "Backend Service",
			inSvcName:        wantedSvcName,
			inDockerfilePath: wantedDockerfilePath,

			mockPrompt: func(m *mocks.Mockprompter) {},
			mockDockerfile: func(m *mocks.MockdockerfileParser) {
				m.EXPECT().GetExposedPorts().Return([]uint16{}, errors.New("no expose"))
			},
			mockSel:          func(m *mocks.MockdockerfileSelector) {},
			mockDockerEngine: func(m *mocks.MockdockerEngine) {},
			wantedErr:        nil,
		},
		"asks for port if not specified": {
			inSvcType:        wantedSvcType,
			inSvcName:        wantedSvcName,
			inDockerfilePath: wantedDockerfilePath,
			inSvcPort:        0, //invalid port, default case

			mockPrompt: func(m *mocks.Mockprompter) {
				m.EXPECT().Get(gomock.Eq(fmt.Sprintf(svcInitSvcPortPrompt, "port")), gomock.Any(), gomock.Any(), gomock.Any()).
					Return(defaultSvcPortString, nil)
			},
			mockDockerfile: func(m *mocks.MockdockerfileParser) {
				m.EXPECT().GetExposedPorts().Return([]uint16{}, errors.New("no expose"))
			},
			mockSel:          func(m *mocks.MockdockerfileSelector) {},
			mockDockerEngine: func(m *mocks.MockdockerEngine) {},
			wantedErr:        nil,
		},
		"errors if port not specified": {
			inSvcType:        wantedSvcType,
			inSvcName:        wantedSvcName,
			inDockerfilePath: wantedDockerfilePath,
			inSvcPort:        0, //invalid port, default case

			mockPrompt: func(m *mocks.Mockprompter) {
				m.EXPECT().Get(gomock.Eq(fmt.Sprintf(svcInitSvcPortPrompt, "port")), gomock.Any(), gomock.Any(), gomock.Any()).
					Return("", errors.New("some error"))
			},
			mockDockerfile: func(m *mocks.MockdockerfileParser) {
				m.EXPECT().GetExposedPorts().Return([]uint16{}, errors.New("expose error"))
			},
			mockSel:          func(m *mocks.MockdockerfileSelector) {},
			mockDockerEngine: func(m *mocks.MockdockerEngine) {},
			wantedErr:        fmt.Errorf("get port: some error"),
		},
		"errors if port out of range": {
			inSvcType:        wantedSvcType,
			inSvcName:        wantedSvcName,
			inDockerfilePath: wantedDockerfilePath,
			inSvcPort:        0, //invalid port, default case

			mockPrompt: func(m *mocks.Mockprompter) {
				m.EXPECT().Get(gomock.Eq(fmt.Sprintf(svcInitSvcPortPrompt, "port")), gomock.Any(), gomock.Any(), gomock.Any()).
					Return("100000", errors.New("some error"))
			},
			mockDockerfile: func(m *mocks.MockdockerfileParser) {
				m.EXPECT().GetExposedPorts().Return([]uint16{}, errors.New("no expose"))
			},
			mockSel:          func(m *mocks.MockdockerfileSelector) {},
			mockDockerEngine: func(m *mocks.MockdockerEngine) {},
			wantedErr:        fmt.Errorf("get port: some error"),
		},
		"don't ask if dockerfile has port": {
			inSvcType:        wantedSvcType,
			inSvcName:        wantedSvcName,
			inDockerfilePath: wantedDockerfilePath,
			inSvcPort:        0,

			mockPrompt: func(m *mocks.Mockprompter) {
			},
			mockDockerfile: func(m *mocks.MockdockerfileParser) {
				m.EXPECT().GetExposedPorts().Return([]uint16{80}, nil)
			},
			mockSel:          func(m *mocks.MockdockerfileSelector) {},
			mockDockerEngine: func(m *mocks.MockdockerEngine) {},
		},
		"don't use dockerfile port if flag specified": {
			inSvcType:        wantedSvcType,
			inSvcName:        wantedSvcName,
			inDockerfilePath: wantedDockerfilePath,
			inSvcPort:        wantedSvcPort,

			mockPrompt: func(m *mocks.Mockprompter) {
			},
			mockDockerfile:   func(m *mocks.MockdockerfileParser) {},
			mockSel:          func(m *mocks.MockdockerfileSelector) {},
			mockDockerEngine: func(m *mocks.MockdockerEngine) {},
		},
	}

	for name, tc := range testCases {
		t.Run(name, func(t *testing.T) {
			// GIVEN
			ctrl := gomock.NewController(t)
			defer ctrl.Finish()

			mockPrompt := mocks.NewMockprompter(ctrl)
			mockDockerfile := mocks.NewMockdockerfileParser(ctrl)
			mockSel := mocks.NewMockdockerfileSelector(ctrl)
			mockDockerEngine := mocks.NewMockdockerEngine(ctrl)
			opts := &initSvcOpts{
				initSvcVars: initSvcVars{
					initWkldVars: initWkldVars{
						wkldType:       tc.inSvcType,
						name:           tc.inSvcName,
						image:          tc.inImage,
						dockerfilePath: tc.inDockerfilePath,
					},
					port: tc.inSvcPort,
				},
				fs: &afero.Afero{Fs: afero.NewMemMapFs()},
				dockerfile: func(s string) dockerfileParser {
					return mockDockerfile
				},
				df:           mockDockerfile,
				prompt:       mockPrompt,
				sel:          mockSel,
<<<<<<< HEAD
				dockerEngine: mockValidator,
=======
				dockerEngine: mockDockerEngine,
>>>>>>> 4a347b8f
			}
			tc.mockSel(mockSel)
			tc.mockPrompt(mockPrompt)
			tc.mockDockerfile(mockDockerfile)
			tc.mockDockerEngine(mockDockerEngine)

			// WHEN
			err := opts.Ask()

			// THEN
			if tc.wantedErr != nil {
				require.EqualError(t, err, tc.wantedErr.Error())
			} else {
				require.NoError(t, err)
				require.Equal(t, wantedSvcName, opts.name)
				if opts.dockerfilePath != "" {
					require.Equal(t, wantedDockerfilePath, opts.dockerfilePath)
				}
				if opts.image != "" {
					require.Equal(t, wantedImage, opts.image)
				}
			}
		})
	}
}

func TestSvcInitOpts_Execute(t *testing.T) {
	testCases := map[string]struct {
		mockSvcInit      func(m *mocks.MocksvcInitializer)
		mockDockerfile   func(m *mocks.MockdockerfileParser)
<<<<<<< HEAD
		mockValidator    func(m *mocks.MockdockerEngineValidator)
=======
		mockDockerEngine func(m *mocks.MockdockerEngine)
>>>>>>> 4a347b8f
		inSvcPort        uint16
		inSvcType        string
		inSvcName        string
		inDockerfilePath string
		inImage          string
		inAppName        string

		wantedErr          error
		wantedManifestPath string
	}{
		"success on typical svc props": {
			inAppName:        "sample",
			inSvcName:        "frontend",
			inDockerfilePath: "./Dockerfile",
			inSvcType:        manifest.LoadBalancedWebServiceType,

			inSvcPort: 80,

			mockSvcInit: func(m *mocks.MocksvcInitializer) {
				m.EXPECT().Service(&initialize.ServiceProps{
					WorkloadProps: initialize.WorkloadProps{
						App:            "sample",
						Name:           "frontend",
						Type:           "Load Balanced Web Service",
						DockerfilePath: "./Dockerfile",
<<<<<<< HEAD
						Platform:       "linux/amd64",
=======
						Platform: &manifest.PlatformConfig{
							OS:   "linux",
							Arch: "amd64",
						},
>>>>>>> 4a347b8f
					},
					Port: 80,
				}).Return("manifest/path", nil)
			},
			mockDockerfile: func(m *mocks.MockdockerfileParser) {
				m.EXPECT().GetHealthCheck().Return(nil, nil)
			},
<<<<<<< HEAD
			mockValidator: func(m *mocks.MockdockerEngineValidator) {
=======
			mockDockerEngine: func(m *mocks.MockdockerEngine) {
>>>>>>> 4a347b8f
				m.EXPECT().GetPlatform().Return("linux", "amd64", nil)
			},

			wantedManifestPath: "manifest/path",
		},
		"backend service": {
			inAppName:        "sample",
			inSvcName:        "frontend",
			inDockerfilePath: "./Dockerfile",
			inSvcType:        manifest.BackendServiceType,

			mockSvcInit: func(m *mocks.MocksvcInitializer) {
				m.EXPECT().Service(&initialize.ServiceProps{
					WorkloadProps: initialize.WorkloadProps{
						App:            "sample",
						Name:           "frontend",
						Type:           "Backend Service",
						DockerfilePath: "./Dockerfile",
<<<<<<< HEAD
						Platform:       "linux/amd64",
=======
						Platform: &manifest.PlatformConfig{
							OS:   "linux",
							Arch: "amd64",
						},
>>>>>>> 4a347b8f
					},
				}).Return("manifest/path", nil)
			},
			mockDockerfile: func(m *mocks.MockdockerfileParser) {
				m.EXPECT().GetHealthCheck().Return(nil, nil)
			},
<<<<<<< HEAD
			mockValidator: func(m *mocks.MockdockerEngineValidator) {
=======
			mockDockerEngine: func(m *mocks.MockdockerEngine) {
>>>>>>> 4a347b8f
				m.EXPECT().GetPlatform().Return("linux", "amd64", nil)
			},

			wantedManifestPath: "manifest/path",
		},
		"doesn't parse dockerfile if image specified (backend)": {
			inAppName:        "sample",
			inSvcName:        "backend",
			inDockerfilePath: "",
			inImage:          "nginx:latest",
			inSvcType:        manifest.BackendServiceType,

			mockSvcInit: func(m *mocks.MocksvcInitializer) {
				m.EXPECT().Service(&initialize.ServiceProps{
					WorkloadProps: initialize.WorkloadProps{
<<<<<<< HEAD
						App:      "sample",
						Name:     "backend",
						Type:     "Backend Service",
						Image:    "nginx:latest",
						Platform: "linux/amd64",
=======
						App:   "sample",
						Name:  "backend",
						Type:  "Backend Service",
						Image: "nginx:latest",
						Platform: &manifest.PlatformConfig{
							OS:   runtime.GOOS,
							Arch: runtime.GOARCH,
						},
>>>>>>> 4a347b8f
					},
				}).Return("manifest/path", nil)
			},
			mockDockerfile: func(m *mocks.MockdockerfileParser) {}, // Be sure that no dockerfile parsing happens.
			mockValidator: func(m *mocks.MockdockerEngineValidator) {
				m.EXPECT().GetPlatform().Return("linux", "amd64", nil)
			},

			wantedManifestPath: "manifest/path",
		},
		"doesn't parse dockerfile if image specified (lb-web)": {
			inAppName:        "sample",
			inSvcName:        "frontend",
			inDockerfilePath: "",
			inImage:          "nginx:latest",
			inSvcType:        manifest.LoadBalancedWebServiceType,

			mockSvcInit: func(m *mocks.MocksvcInitializer) {
				m.EXPECT().Service(&initialize.ServiceProps{
					WorkloadProps: initialize.WorkloadProps{
<<<<<<< HEAD
						App:      "sample",
						Name:     "frontend",
						Type:     "Load Balanced Web Service",
						Image:    "nginx:latest",
						Platform: "linux/amd64",
=======
						App:   "sample",
						Name:  "frontend",
						Type:  "Load Balanced Web Service",
						Image: "nginx:latest",
						Platform: &manifest.PlatformConfig{
							OS:   runtime.GOOS,
							Arch: runtime.GOARCH,
						},
>>>>>>> 4a347b8f
					},
				}).Return("manifest/path", nil)
			},
			mockDockerfile: func(m *mocks.MockdockerfileParser) {}, // Be sure that no dockerfile parsing happens.
			mockValidator: func(m *mocks.MockdockerEngineValidator) {
				m.EXPECT().GetPlatform().Return("linux", "amd64", nil)
			},

			wantedManifestPath: "manifest/path",
		},
		"return error if OS/arch detection fails": {
<<<<<<< HEAD
			mockValidator: func(m *mocks.MockdockerEngineValidator) {
=======
			mockDockerEngine: func(m *mocks.MockdockerEngine) {
>>>>>>> 4a347b8f
				m.EXPECT().GetPlatform().Return("", "", mockError)
			},
			wantedErr: errors.New("get os/arch from docker: mock error"),
		},
		"failure": {
<<<<<<< HEAD
			mockValidator: func(m *mocks.MockdockerEngineValidator) {
=======
			mockDockerEngine: func(m *mocks.MockdockerEngine) {
>>>>>>> 4a347b8f
				m.EXPECT().GetPlatform().Return("linux", "amd64", nil)
			},
			mockSvcInit: func(m *mocks.MocksvcInitializer) {
				m.EXPECT().Service(gomock.Any()).Return("", errors.New("some error"))
			},
			wantedErr: errors.New("some error"),
		},
	}

	for name, tc := range testCases {
		t.Run(name, func(t *testing.T) {
			// GIVEN
			ctrl := gomock.NewController(t)
			defer ctrl.Finish()

			mockSvcInitializer := mocks.NewMocksvcInitializer(ctrl)
			mockDockerfile := mocks.NewMockdockerfileParser(ctrl)
<<<<<<< HEAD
			mockDockerValidator := mocks.NewMockdockerEngineValidator(ctrl)
=======
			mockDockerEngine := mocks.NewMockdockerEngine(ctrl)
>>>>>>> 4a347b8f

			if tc.mockSvcInit != nil {
				tc.mockSvcInit(mockSvcInitializer)
			}
			if tc.mockDockerfile != nil {
				tc.mockDockerfile(mockDockerfile)
			}
<<<<<<< HEAD
			if tc.mockValidator != nil {
				tc.mockValidator(mockDockerValidator)
=======
			if tc.mockDockerEngine != nil {
				tc.mockDockerEngine(mockDockerEngine)
>>>>>>> 4a347b8f
			}
			opts := initSvcOpts{
				initSvcVars: initSvcVars{
					initWkldVars: initWkldVars{
						appName:        tc.inAppName,
						name:           tc.inSvcName,
						wkldType:       tc.inSvcType,
						dockerfilePath: tc.inDockerfilePath,
						image:          tc.inImage,
					},
					port: tc.inSvcPort,
				},
				init: mockSvcInitializer,
				dockerfile: func(s string) dockerfileParser {
					return mockDockerfile
				},
				df:           mockDockerfile,
<<<<<<< HEAD
				dockerEngine: mockDockerValidator,
=======
				dockerEngine: mockDockerEngine,
>>>>>>> 4a347b8f
			}

			// WHEN
			err := opts.Execute()

			// THEN
			if tc.wantedErr == nil {
				require.NoError(t, err)
				require.Equal(t, tc.wantedManifestPath, opts.manifestPath)
			} else {
				require.EqualError(t, err, tc.wantedErr.Error())
			}
		})
	}
}<|MERGE_RESOLUTION|>--- conflicted
+++ resolved
@@ -6,7 +6,6 @@
 import (
 	"errors"
 	"fmt"
-	"runtime"
 	"testing"
 
 	"github.com/aws/copilot-cli/internal/pkg/term/prompt"
@@ -472,11 +471,7 @@
 				df:           mockDockerfile,
 				prompt:       mockPrompt,
 				sel:          mockSel,
-<<<<<<< HEAD
-				dockerEngine: mockValidator,
-=======
 				dockerEngine: mockDockerEngine,
->>>>>>> 4a347b8f
 			}
 			tc.mockSel(mockSel)
 			tc.mockPrompt(mockPrompt)
@@ -507,11 +502,7 @@
 	testCases := map[string]struct {
 		mockSvcInit      func(m *mocks.MocksvcInitializer)
 		mockDockerfile   func(m *mocks.MockdockerfileParser)
-<<<<<<< HEAD
-		mockValidator    func(m *mocks.MockdockerEngineValidator)
-=======
 		mockDockerEngine func(m *mocks.MockdockerEngine)
->>>>>>> 4a347b8f
 		inSvcPort        uint16
 		inSvcType        string
 		inSvcName        string
@@ -537,14 +528,7 @@
 						Name:           "frontend",
 						Type:           "Load Balanced Web Service",
 						DockerfilePath: "./Dockerfile",
-<<<<<<< HEAD
 						Platform:       "linux/amd64",
-=======
-						Platform: &manifest.PlatformConfig{
-							OS:   "linux",
-							Arch: "amd64",
-						},
->>>>>>> 4a347b8f
 					},
 					Port: 80,
 				}).Return("manifest/path", nil)
@@ -552,11 +536,7 @@
 			mockDockerfile: func(m *mocks.MockdockerfileParser) {
 				m.EXPECT().GetHealthCheck().Return(nil, nil)
 			},
-<<<<<<< HEAD
-			mockValidator: func(m *mocks.MockdockerEngineValidator) {
-=======
-			mockDockerEngine: func(m *mocks.MockdockerEngine) {
->>>>>>> 4a347b8f
+			mockDockerEngine: func(m *mocks.MockdockerEngine) {
 				m.EXPECT().GetPlatform().Return("linux", "amd64", nil)
 			},
 
@@ -575,25 +555,14 @@
 						Name:           "frontend",
 						Type:           "Backend Service",
 						DockerfilePath: "./Dockerfile",
-<<<<<<< HEAD
 						Platform:       "linux/amd64",
-=======
-						Platform: &manifest.PlatformConfig{
-							OS:   "linux",
-							Arch: "amd64",
-						},
->>>>>>> 4a347b8f
 					},
 				}).Return("manifest/path", nil)
 			},
 			mockDockerfile: func(m *mocks.MockdockerfileParser) {
 				m.EXPECT().GetHealthCheck().Return(nil, nil)
 			},
-<<<<<<< HEAD
-			mockValidator: func(m *mocks.MockdockerEngineValidator) {
-=======
-			mockDockerEngine: func(m *mocks.MockdockerEngine) {
->>>>>>> 4a347b8f
+			mockDockerEngine: func(m *mocks.MockdockerEngine) {
 				m.EXPECT().GetPlatform().Return("linux", "amd64", nil)
 			},
 
@@ -609,27 +578,16 @@
 			mockSvcInit: func(m *mocks.MocksvcInitializer) {
 				m.EXPECT().Service(&initialize.ServiceProps{
 					WorkloadProps: initialize.WorkloadProps{
-<<<<<<< HEAD
 						App:      "sample",
 						Name:     "backend",
 						Type:     "Backend Service",
 						Image:    "nginx:latest",
 						Platform: "linux/amd64",
-=======
-						App:   "sample",
-						Name:  "backend",
-						Type:  "Backend Service",
-						Image: "nginx:latest",
-						Platform: &manifest.PlatformConfig{
-							OS:   runtime.GOOS,
-							Arch: runtime.GOARCH,
-						},
->>>>>>> 4a347b8f
 					},
 				}).Return("manifest/path", nil)
 			},
 			mockDockerfile: func(m *mocks.MockdockerfileParser) {}, // Be sure that no dockerfile parsing happens.
-			mockValidator: func(m *mocks.MockdockerEngineValidator) {
+			mockDockerEngine: func(m *mocks.MockdockerEngine) {
 				m.EXPECT().GetPlatform().Return("linux", "amd64", nil)
 			},
 
@@ -645,48 +603,29 @@
 			mockSvcInit: func(m *mocks.MocksvcInitializer) {
 				m.EXPECT().Service(&initialize.ServiceProps{
 					WorkloadProps: initialize.WorkloadProps{
-<<<<<<< HEAD
 						App:      "sample",
 						Name:     "frontend",
 						Type:     "Load Balanced Web Service",
 						Image:    "nginx:latest",
 						Platform: "linux/amd64",
-=======
-						App:   "sample",
-						Name:  "frontend",
-						Type:  "Load Balanced Web Service",
-						Image: "nginx:latest",
-						Platform: &manifest.PlatformConfig{
-							OS:   runtime.GOOS,
-							Arch: runtime.GOARCH,
-						},
->>>>>>> 4a347b8f
 					},
 				}).Return("manifest/path", nil)
 			},
 			mockDockerfile: func(m *mocks.MockdockerfileParser) {}, // Be sure that no dockerfile parsing happens.
-			mockValidator: func(m *mocks.MockdockerEngineValidator) {
+			mockDockerEngine: func(m *mocks.MockdockerEngine) {
 				m.EXPECT().GetPlatform().Return("linux", "amd64", nil)
 			},
 
 			wantedManifestPath: "manifest/path",
 		},
 		"return error if OS/arch detection fails": {
-<<<<<<< HEAD
-			mockValidator: func(m *mocks.MockdockerEngineValidator) {
-=======
-			mockDockerEngine: func(m *mocks.MockdockerEngine) {
->>>>>>> 4a347b8f
+			mockDockerEngine: func(m *mocks.MockdockerEngine) {
 				m.EXPECT().GetPlatform().Return("", "", mockError)
 			},
 			wantedErr: errors.New("get os/arch from docker: mock error"),
 		},
 		"failure": {
-<<<<<<< HEAD
-			mockValidator: func(m *mocks.MockdockerEngineValidator) {
-=======
-			mockDockerEngine: func(m *mocks.MockdockerEngine) {
->>>>>>> 4a347b8f
+			mockDockerEngine: func(m *mocks.MockdockerEngine) {
 				m.EXPECT().GetPlatform().Return("linux", "amd64", nil)
 			},
 			mockSvcInit: func(m *mocks.MocksvcInitializer) {
@@ -704,11 +643,7 @@
 
 			mockSvcInitializer := mocks.NewMocksvcInitializer(ctrl)
 			mockDockerfile := mocks.NewMockdockerfileParser(ctrl)
-<<<<<<< HEAD
-			mockDockerValidator := mocks.NewMockdockerEngineValidator(ctrl)
-=======
 			mockDockerEngine := mocks.NewMockdockerEngine(ctrl)
->>>>>>> 4a347b8f
 
 			if tc.mockSvcInit != nil {
 				tc.mockSvcInit(mockSvcInitializer)
@@ -716,13 +651,8 @@
 			if tc.mockDockerfile != nil {
 				tc.mockDockerfile(mockDockerfile)
 			}
-<<<<<<< HEAD
-			if tc.mockValidator != nil {
-				tc.mockValidator(mockDockerValidator)
-=======
 			if tc.mockDockerEngine != nil {
 				tc.mockDockerEngine(mockDockerEngine)
->>>>>>> 4a347b8f
 			}
 			opts := initSvcOpts{
 				initSvcVars: initSvcVars{
@@ -740,11 +670,7 @@
 					return mockDockerfile
 				},
 				df:           mockDockerfile,
-<<<<<<< HEAD
-				dockerEngine: mockDockerValidator,
-=======
 				dockerEngine: mockDockerEngine,
->>>>>>> 4a347b8f
 			}
 
 			// WHEN

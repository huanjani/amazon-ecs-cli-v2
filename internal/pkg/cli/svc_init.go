--- conflicted
+++ resolved
@@ -223,18 +223,11 @@
 		}
 	}
 
-<<<<<<< HEAD
-	o.os, o.arch, err = o.dockerPlatform()
+	o.os, o.arch, err = dockerPlatform(o.dockerEngine, o.image)
 	if err != nil {
 		return err
 	}
-=======
-	o.os, o.arch, err = dockerPlatform(o.dockerEngine, o.image)
-	if err != nil {
-		return err
-	}
-
->>>>>>> 4a347b8f
+
 	manifestPath, err := o.init.Service(&initialize.ServiceProps{
 		WorkloadProps: initialize.WorkloadProps{
 			App:            o.appName,
@@ -242,14 +235,7 @@
 			Type:           o.wkldType,
 			DockerfilePath: o.dockerfilePath,
 			Image:          o.image,
-<<<<<<< HEAD
 			Platform:       stringifyPlatform(o.os, o.arch),
-=======
-			Platform: &manifest.PlatformConfig{
-				OS:   o.os,
-				Arch: o.arch,
-			},
->>>>>>> 4a347b8f
 		},
 		Port:        o.port,
 		HealthCheck: hc,
@@ -443,22 +429,14 @@
 	}, nil
 }
 
-<<<<<<< HEAD
-func (o initSvcOpts) dockerPlatform() (os, arch string, err error) {
-	os, arch = runtime.GOOS, runtime.GOARCH
-	if o.image == "" {
-		os, arch, err = o.dockerEngine.GetPlatform()
-=======
 func dockerPlatform(engine dockerEngine, image string) (os, arch string, err error) {
 	os, arch = runtime.GOOS, runtime.GOARCH
 	if image == "" {
 		os, arch, err = engine.GetPlatform()
->>>>>>> 4a347b8f
 		if err != nil {
 			return "", "", fmt.Errorf("get os/arch from docker: %w", err)
 		}
 	}
-<<<<<<< HEAD
 	// Log a message informing ARM arch users of platform for build.
 	if arch == exec.ArmArch || arch == exec.Arm64Arch {
 		log.Infof("Architecture type %s is currently unsupported. Image will be built for amd64 architecture.", arch)
@@ -473,15 +451,6 @@
 	return fmt.Sprintf("%s/%s", os, arch)
 }
 
-=======
-	// Until we target X86_64 for ARM architectures, log a warning.
-	if arch == exec.ArmArch || arch == exec.Arm64Arch {
-		log.Warningf("Architecture type %s is currently unsupported.\nTo deploy, run %s\n", arch, "`DOCKER_DEFAULT_PLATFORM=linux/amd64 copilot deploy`")
-	}
-	return os, arch, nil
-}
-
->>>>>>> 4a347b8f
 func svcTypePromptOpts() []prompt.Option {
 	var options []prompt.Option
 	for _, svcType := range manifest.ServiceTypes {
